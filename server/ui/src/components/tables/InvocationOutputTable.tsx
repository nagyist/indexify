--- conflicted
+++ resolved
@@ -78,10 +78,6 @@
 
     setFilteredOutputs(grouped);
 
-<<<<<<< HEAD
-=======
-    // Initialize all panels as expanded
->>>>>>> 35c76726
     const initialExpandedState = Object.keys(grouped).reduce((acc, key) => {
       acc[key] = true;
       return acc;
@@ -90,20 +86,12 @@
   }, [outputs]);
 
   useEffect(() => {
-<<<<<<< HEAD
-=======
-    // Perform search for each compute function when searchTerms change
->>>>>>> 35c76726
     Object.entries(searchTerms).forEach(([computeFn, term]) => {
       handleSearch(computeFn, term);
     });
   }, [searchTerms, handleSearch]);
 
-<<<<<<< HEAD
   const viewLogs = async (fnName: string, logType: 'stdout' | 'stderr') => {
-=======
-  const downloadLogs = async (fnName: string, logType: 'stdout' | 'stderr') => {
->>>>>>> 35c76726
     try {
       const url = `${indexifyServiceURL}/namespaces/${namespace}/compute_graphs/${computeGraph}/invocations/${invocationId}/fn/${fnName}/logs/${logType}`;
       const response = await axios.get(url, {
@@ -197,11 +185,7 @@
               <Typography>Compute Function - {computeFn} ({outputs.length} outputs)</Typography>
               <Box 
                 sx={{ display: 'flex', alignItems: 'center' }}
-<<<<<<< HEAD
                 onClick={(e) => e.stopPropagation()}
-=======
-                onClick={(e) => e.stopPropagation()} // Prevent accordion from toggling
->>>>>>> 35c76726
               >
                 <TextField
                   size="small"
