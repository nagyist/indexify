--- conflicted
+++ resolved
@@ -7,9 +7,7 @@
     http::StatusCode,
     response::{IntoResponse, Response},
     routing::{delete, get, post, put},
-    Extension,
-    Json,
-    Router,
+    Extension, Json, Router,
 };
 use axum_otel_metrics::HttpMetricsLayerBuilder;
 use axum_server::Handle;
@@ -18,10 +16,7 @@
 use hyper::{header::CONTENT_TYPE, Method};
 use indexify_internal_api as internal_api;
 use indexify_proto::indexify_coordinator::{
-    self,
-    GcTaskAcknowledgement,
-    ListStateChangesRequest,
-    ListTasksRequest,
+    self, GcTaskAcknowledgement, ListStateChangesRequest, ListTasksRequest,
 };
 use prometheus::Encoder;
 use rust_embed::RustEmbed;
@@ -811,7 +806,8 @@
     Query(params): Query<HashMap<String, String>>,
     mut files: Multipart,
 ) -> Result<(), IndexifyAPIError> {
-<<<<<<< HEAD
+    let mut labels = HashMap::new();
+
     let id = params
         .get("id")
         .cloned()
@@ -835,38 +831,6 @@
             "content with the provided id already exists",
         ));
     }
-
-    while let Some(file) = files.next_field().await.unwrap() {
-        let name = file
-            .file_name()
-            .ok_or(IndexifyAPIError::new(
-                StatusCode::BAD_REQUEST,
-                "file_name is not present",
-            ))?
-            .to_string();
-        info!("user provided file name = {:?}", name);
-        let ext = std::path::Path::new(&name)
-            .extension()
-            .unwrap_or_default()
-            .to_str()
-            .unwrap_or_default();
-        let name = nanoid::nanoid!(16);
-        let name = if !ext.is_empty() {
-            format!("{}.{}", name, ext)
-        } else {
-            name
-        };
-        let content_mime = mime_guess::from_ext(ext).first_or_octet_stream();
-        info!("writing to blob store, file name = {:?}", name);
-
-        let stream = file.map(|res| res.map_err(|err| anyhow::anyhow!(err)));
-        let content_metadata = state
-            .data_manager
-            .upload_file(&namespace, stream, &name, content_mime, Some(&id))
-            .await
-            .map_err(|e| {
-=======
-    let mut labels = HashMap::new();
 
     while let Some(field) = files.next_field().await.unwrap() {
         if let Some(name) = field.file_name() {
@@ -888,7 +852,7 @@
             let stream = field.map(|res| res.map_err(|err| anyhow::anyhow!(err)));
             let content_metadata = state
                 .data_manager
-                .upload_file(&namespace, stream, &name, content_mime, labels, None)
+                .upload_file(&namespace, stream, &name, content_mime, labels, Some(&id))
                 .await
                 .map_err(|e| {
                     IndexifyAPIError::new(
@@ -916,7 +880,6 @@
         } else if let Some(name) = field.name() {
             let name = name.to_string();
             let value = field.text().await.map_err(|e| {
->>>>>>> 05e31163
                 IndexifyAPIError::new(
                     StatusCode::BAD_REQUEST,
                     &format!("failed to upload file: {}", e),
