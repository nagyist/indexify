--- conflicted
+++ resolved
@@ -13,21 +13,6 @@
 use futures::StreamExt;
 use indexify_internal_api as internal_api;
 use indexify_proto::indexify_coordinator::{
-<<<<<<< HEAD
-    self, coordinator_service_server::CoordinatorService, CreateContentRequest,
-    CreateContentResponse, CreateIndexRequest, CreateIndexResponse, ExtractionPolicyRequest,
-    ExtractionPolicyResponse, GcTask, GcTaskAcknowledgement, GetAllSchemaRequest,
-    GetAllSchemaResponse, GetAllTaskAssignmentRequest, GetContentMetadataRequest,
-    GetExtractorCoordinatesRequest, GetIndexRequest, GetIndexResponse,
-    GetRaftMetricsSnapshotRequest, GetSchemaRequest, GetSchemaResponse, HeartbeatRequest,
-    HeartbeatResponse, ListContentRequest, ListContentResponse, ListExtractionPoliciesRequest,
-    ListExtractionPoliciesResponse, ListExtractorsRequest, ListExtractorsResponse,
-    ListIndexesRequest, ListIndexesResponse, ListStateChangesRequest, ListTasksRequest,
-    ListTasksResponse, RaftMetricsSnapshotResponse, RegisterExecutorRequest,
-    RegisterExecutorResponse, RegisterIngestionServerRequest, RegisterIngestionServerResponse,
-    TaskAssignments, TombstoneContentRequest, TombstoneContentResponse, Uint64List,
-    UpdateTaskRequest, UpdateTaskResponse,
-=======
     self,
     coordinator_service_server::CoordinatorService,
     CoordinatorCommand,
@@ -77,7 +62,6 @@
     Uint64List,
     UpdateTaskRequest,
     UpdateTaskResponse,
->>>>>>> 52f84cfa
 };
 use internal_api::StateChange;
 use tokio::{
@@ -92,10 +76,6 @@
 use tracing::{error, info};
 
 use crate::{
-<<<<<<< HEAD
-    coordinator::Coordinator, garbage_collector::GarbageCollector, server_config::ServerConfig,
-    state, tonic_streamer::DropReceiver, utils::timestamp_secs,
-=======
     coordinator::Coordinator,
     coordinator_client::CoordinatorClient,
     garbage_collector::GarbageCollector,
@@ -103,7 +83,6 @@
     state,
     tonic_streamer::DropReceiver,
     utils::timestamp_secs,
->>>>>>> 52f84cfa
 };
 
 type HBResponseStream = Pin<Box<dyn Stream<Item = Result<HeartbeatResponse, Status>> + Send>>;
